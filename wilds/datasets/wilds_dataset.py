import os
import time

import torch
import numpy as np

class WILDSDataset:
    """
    Shared dataset class for all WILDS datasets.
    Each data point in the dataset is an (x, y, metadata) tuple, where:
    - x is the input features
    - y is the target
    - metadata is a vector of relevant information, e.g., domain.
      For convenience, metadata also contains y.
    """
    DEFAULT_SPLITS = {'train': 0, 'val': 1, 'test': 2}
    DEFAULT_SPLIT_NAMES = {'train': 'Train', 'val': 'Validation', 'test': 'Test'}

    def __init__(self, root_dir, download, split_scheme):
        if len(self._metadata_array.shape) == 1:
            self._metadata_array = self._metadata_array.unsqueeze(1)
        self.check_init()

    def __len__(self):
        return len(self.y_array)

    def __getitem__(self, idx):
        # Any transformations are handled by the WILDSSubset
        # since different subsets (e.g., train vs test) might have different transforms
        x = self.get_input(idx)
        y = self.y_array[idx]
        metadata = self.metadata_array[idx]
        return x, y, metadata

    def get_input(self, idx):
        """
        Args:
            - idx (int): Index of a data point
        Output:
            - x (Tensor): Input features of the idx-th data point
        """
        raise NotImplementedError

    def eval(self, y_pred, y_true, metadata):
        """
        Args:
            - y_pred (Tensor): Predicted targets
            - y_true (Tensor): True targets
            - metadata (Tensor): Metadata
        Output:
            - results (dict): Dictionary of results
            - results_str (str): Pretty print version of the results
        """
        raise NotImplementedError

    def get_subset(self, split, frac=1.0, transform=None):
        """
        Args:
            - split (str): Split identifier, e.g., 'train', 'val', 'test'.
                           Must be in self.split_dict.
            - frac (float): What fraction of the split to randomly sample.
                            Used for fast development on a small dataset.
            - transform (function): Any data transformations to be applied to the input x.
        Output:
            - subset (WILDSSubset): A (potentially subsampled) subset of the WILDSDataset.
        """
        if split not in self.split_dict:
            raise ValueError(f"Split {split} not found in dataset's split_dict.")
        split_mask = self.split_array == self.split_dict[split]
        split_idx = np.where(split_mask)[0]
        if frac < 1.0:
            num_to_retain = int(np.round(float(len(split_idx)) * frac))
            split_idx = np.sort(np.random.permutation(split_idx)[:num_to_retain])
        subset = WILDSSubset(self, split_idx, transform)
        return subset

    def check_init(self):
        """
        Convenience function to check that the WILDSDataset is properly configured.
        """
        required_attrs = ['_dataset_name', '_data_dir',
                          '_split_scheme', '_split_array',
                          '_y_array', '_y_size',
                          '_metadata_fields', '_metadata_array']
        for attr_name in required_attrs:
            assert hasattr(self, attr_name), f'WILDSDataset is missing {attr_name}.'

        # Check that data directory exists
        if not os.path.exists(self.data_dir):
            raise ValueError(
                f'{self.data_dir} does not exist yet. Please generate the dataset first.')

        # Check splits
        assert self.split_dict.keys()==self.split_names.keys()
        assert 'train' in self.split_dict
        assert 'val' in self.split_dict

        # Check that required arrays are Tensors
        assert isinstance(self.y_array, torch.Tensor), 'y_array must be a torch.Tensor'
        assert isinstance(self.metadata_array, torch.Tensor), 'metadata_array must be a torch.Tensor'

        # Check that dimensions match
        assert len(self.y_array) == len(self.metadata_array)
        assert len(self.split_array) == len(self.metadata_array)

        # Check metadata
        assert len(self.metadata_array.shape) == 2
        assert len(self.metadata_fields) == self.metadata_array.shape[1]
        # For convenience, include y in metadata_fields if y_size == 1
        if self.y_size == 1:
            assert 'y' in self.metadata_fields

    @property
    def latest_version(cls):
        def is_later(u, v):
            """Returns true if u is a later version than v."""
            u_major, u_minor = tuple(map(int, u.split('.')))
            v_major, v_minor = tuple(map(int, v.split('.')))
            if (u_major > v_major) or (
                (u_major == v_major) and (u_minor > v_minor)):
                return True
            else:
                return False

        latest_version = '0.0'
        for key in cls.versions_dict.keys():
            if is_later(key, latest_version):
                latest_version = key
        return latest_version

    @property
    def dataset_name(self):
        """
        A string that identifies the dataset, e.g., 'amazon', 'camelyon17'.
        """
        return self._dataset_name

    @property
    def version(self):
        """
        A string that identifies the dataset version, e.g., '1.0'.
        """
        if self._version is None:
            return self.latest_version
        else:
            return self._version

    @property
    def versions_dict(self):
        """
        A dictionary where each key is a version string (e.g., '1.0')
        and each value is a dictionary containing the 'download_url' and
        'compressed_size' keys.

        'download_url' is the URL for downloading the dataset archive.
        If None, the dataset cannot be downloaded automatically
        (e.g., because it first requires accepting a usage agreement).

        'compressed_size' is the approximate size of the compressed dataset in bytes.
        """
        return self._versions_dict

    @property
    def data_dir(self):
        """
        The full path to the folder in which the dataset is stored.
        """
        return self._data_dir

    @property
    def collate(self):
        """
        Torch function to collate items in a batch.
        By default returns None -> uses default torch collate.
        """
        return getattr(self, '_collate', None)

    @property
    def split_scheme(self):
        """
        A string identifier of how the split is constructed,
        e.g., 'standard', 'in-dist', 'user', etc.
        """
        return self._split_scheme

    @property
    def split_dict(self):
        """
        A dictionary mapping splits to integer identifiers (used in split_array),
        e.g., {'train': 0, 'val': 1, 'test': 2}.
        Keys should match up with split_names.
        """
        return getattr(self, '_split_dict', WILDSDataset.DEFAULT_SPLITS)

    @property
    def split_names(self):
        """
        A dictionary mapping splits to their pretty names,
        e.g., {'train': 'Train', 'val': 'Validation', 'test': 'Test'}.
        Keys should match up with split_dict.
        """
        return getattr(self, '_split_names', WILDSDataset.DEFAULT_SPLIT_NAMES)

    @property
    def split_array(self):
        """
        An array of integers, with split_array[i] representing what split the i-th data point
        belongs to.
        """
        return self._split_array

    @property
    def y_array(self):
        """
        A Tensor of targets (e.g., labels for classification tasks),
        with y_array[i] representing the target of the i-th data point.
        y_array[i] can contain multiple elements.
        """
        return self._y_array

    @property
    def y_size(self):
        """
        The number of dimensions/elements in the target, i.e., len(y_array[i]).
        For standard classification/regression tasks, y_size = 1.
        For multi-task or structured prediction settings, y_size > 1.
        Used for logging and to configure models to produce appropriately-sized output.
        """
        return self._y_size

    @property
    def n_classes(self):
        """
        Number of classes for single-task classification datasets.
        Used for logging and to configure models to produce appropriately-sized output.
        None by default.
        Leave as None if not applicable (e.g., regression or multi-task classification).
        """
        return getattr(self, '_n_classes', None)

    @property
    def is_classification(self):
        """
        Boolean. True if the task is classification, and false otherwise.
        Used for logging purposes.
        """
        return (self.n_classes is not None)

    @property
    def metadata_fields(self):
        """
        A list of strings naming each column of the metadata table, e.g., ['hospital', 'y'].
        Must include 'y'.
        """
        return self._metadata_fields

    @property
    def metadata_array(self):
        """
        A Tensor of metadata, with the i-th row representing the metadata associated with
        the i-th data point. The columns correspond to the metadata_fields defined above.
        """
        return self._metadata_array

    @property
    def metadata_map(self):
        """
        An optional dictionary that, for each metadata field, contains a list that maps from
        integers (in metadata_array) to a string representing what that integer means.
        This is only used for logging, so that we print out more intelligible metadata values.
        Each key must be in metadata_fields.
        For example, if we have
            metadata_fields = ['hospital', 'y']
            metadata_map = {'hospital': ['East', 'West']}
        then if metadata_array[i, 0] == 0, the i-th data point belongs to the 'East' hospital
        while if metadata_array[i, 0] == 1, it belongs to the 'West' hospital.
        """
        return getattr(self, '_metadata_map', None)

    @property
    def original_resolution(self):
        """
        Original image resolution for image datasets.
        """
        return getattr(self, '_original_resolution', None)

    def initialize_data_dir(self, root_dir, download):
        """
        Helper function for downloading/updating the dataset if required.
        Note that we only do a version check for datasets where the download_url is set.
        Currently, this includes all datasets except Yelp.
        Datasets for which we don't control the download, like Yelp,
        might not handle versions similarly.
        """
        if self.version not in self.versions_dict:
            raise ValueError(f'Version {self.version} not recognized. Must be in {self.versions_dict.keys()}.')

        download_url = self.versions_dict[self.version]['download_url']
        compressed_size = self.versions_dict[self.version]['compressed_size']

        os.makedirs(root_dir, exist_ok=True)

        data_dir = os.path.join(root_dir, f'{self.dataset_name}_v{self.version}')
        version_file = os.path.join(data_dir, f'RELEASE_v{self.version}.txt')
        current_major_version, current_minor_version = tuple(map(int, self.version.split('.')))

        # Check if we specified the latest version. Otherwise, print a warning.
        latest_major_version, latest_minor_version = tuple(map(int, self.latest_version.split('.')))
        if latest_major_version > current_major_version:
            print(
                f'*****************************\n'
                f'{self.dataset_name} has been updated to version {self.latest_version}.\n'
                f'You are currently using version {self.version}.\n'
                f'We highly recommend updating the dataset by not specifying the older version in the command-line argument or dataset constructor.\n'
                f'See https://wilds.stanford.edu/changelog for changes.\n'
                f'*****************************\n')
        elif latest_minor_version > current_minor_version:
            print(
                f'*****************************\n'
                f'{self.dataset_name} has been updated to version {self.latest_version}.\n'
                f'You are currently using version {self.version}.\n'
                f'Please consider updating the dataset.\n'
                f'See https://wilds.stanford.edu/changelog for changes.\n'
                f'*****************************\n')

        # If the data_dir exists and contains the right RELEASE file,
        # we assume the dataset is correctly set up
        if os.path.exists(data_dir) and os.path.exists(version_file):
            return data_dir

        # If the data_dir exists and does not contain the right RELEASE file, but it is not empty and the download_url is not set,
        # we assume the dataset is correctly set up
        if ((os.path.exists(data_dir)) and
            (len(os.listdir(data_dir)) > 0) and
            (download_url is None)):
            return data_dir

        # Otherwise, we assume the dataset needs to be downloaded.
        # If download == False, then return an error.
        if download == False:
            if download_url is None:
                raise FileNotFoundError(f'The {self.dataset_name} dataset could not be found in {data_dir}. {self.dataset_name} cannot be automatically downloaded. Please download it manually.')
            else:
<<<<<<< HEAD
                do_download = True

        # Older major version:
        # Prompt for update, ignore `download` flag
        elif (old_major_version < current_major_version):
            print(
                '***********\n'
                f'{self.dataset_name} has been updated to a new major version.\n'
                f'We recommend updating the dataset.\n')
            confirm = input(f'Will you update the dataset now? This might take some time for large datasets. (y/n)\n').lower()
            if confirm == 'y':
                do_download = True

        # Same major version, older minor version:
        # Notify user but do not prompt unless `download` is set
        elif ((old_major_version == current_major_version) and
              (old_minor_version < current_minor_version)):
            print(
                '***********\n'
                f'{self.dataset_name} has been updated to a new minor version.\n')
            if download == False:
                print(
                    'Initialize the dataset with download=True to download the dataset. If you are using the example script, run with --download. This might take some time for large datasets.\n'
                    '***********\n')
            else:
                do_download = True

        # Download if necessary
        if do_download == False:
            data_dir = latest_existing_data_dir
        else:
            if self.download_url is None:
                raise ValueError(f'Sorry, {self.dataset_name} cannot be automatically downloaded. Please download it manually.')

            from wilds.datasets.download_utils import download_and_extract_archive
            print(f'Downloading dataset to {data_dir}...')
            print(f'You can also download the dataset manually at https://wilds.stanford.edu/downloads.')
            try:
                start_time = time.time()
                download_and_extract_archive(
                    url=self.download_url,
                    download_root=data_dir,
                    filename='archive.tar.gz',
                    remove_finished=True,
                    size=self.compressed_size)
                print(f"It took {(time.time() - start_time) / 60} minutes to download and uncompress the dataset.")
            except Exception as e:
                print(f"\n{os.path.join(data_dir, 'archive.tar.gz')} may be corrupted. Please try deleting it and rerunning this command.\n")
                print(f"Exception: ", e)
=======
                raise FileNotFoundError(f'The {self.dataset_name} dataset could not be found in {data_dir}. Initialize the dataset with download=True to download the dataset. If you are using the example script, run with --download. This might take some time for large datasets.')

        # Otherwise, proceed with downloading.
        if download_url is None:
            raise ValueError(f'Sorry, {self.dataset_name} cannot be automatically downloaded. Please download it manually.')

        from wilds.datasets.download_utils import download_and_extract_archive
        print(f'Downloading dataset to {data_dir}...')
        print(f'You can also download the dataset manually at https://wilds.stanford.edu/downloads.')
        try:
            start_time = time.time()
            download_and_extract_archive(
                url=download_url,
                download_root=data_dir,
                filename='archive.tar.gz',
                remove_finished=True,
                size=compressed_size)

            download_time_in_minutes = (time.time() - start_time) / 60
            print(f"It took {round(download_time_in_minutes, 2)} minutes to download and uncompress the dataset.")
        except Exception as e:
            print(f"\n{os.path.join(data_dir, 'archive.tar.gz')} may be corrupted. Please try deleting it and rerunning this command.\n")
            print(f"Exception: ", e)
>>>>>>> 7889de99

        return data_dir

    @staticmethod
    def standard_eval(metric, y_pred, y_true):
        """
        Args:
            - metric (Metric): Metric to use for eval
            - y_pred (Tensor): Predicted targets
            - y_true (Tensor): True targets
        Output:
            - results (dict): Dictionary of results
            - results_str (str): Pretty print version of the results
        """
        results = {
            **metric.compute(y_pred, y_true),
        }
        results_str = (
            f"Average {metric.name}: {results[metric.agg_metric_field]:.3f}\n"
        )
        return results, results_str

    @staticmethod
    def standard_group_eval(metric, grouper, y_pred, y_true, metadata, aggregate=True):
        """
        Args:
            - metric (Metric): Metric to use for eval
            - grouper (CombinatorialGrouper): Grouper object that converts metadata into groups
            - y_pred (Tensor): Predicted targets
            - y_true (Tensor): True targets
            - metadata (Tensor): Metadata
        Output:
            - results (dict): Dictionary of results
            - results_str (str): Pretty print version of the results
        """
        results, results_str = {}, ''
        if aggregate:
            results.update(metric.compute(y_pred, y_true))
            results_str += f"Average {metric.name}: {results[metric.agg_metric_field]:.3f}\n"
        g = grouper.metadata_to_group(metadata)
        group_results = metric.compute_group_wise(y_pred, y_true, g, grouper.n_groups)
        for group_idx in range(grouper.n_groups):
            group_str = grouper.group_field_str(group_idx)
            group_metric = group_results[metric.group_metric_field(group_idx)]
            group_counts = group_results[metric.group_count_field(group_idx)]
            results[f'{metric.name}_{group_str}'] = group_metric
            results[f'count_{group_str}'] = group_counts
            if group_results[metric.group_count_field(group_idx)] == 0:
                continue
            results_str += (
                f'  {grouper.group_str(group_idx)}  '
                f"[n = {group_results[metric.group_count_field(group_idx)]:6.0f}]:\t"
                f"{metric.name} = {group_results[metric.group_metric_field(group_idx)]:5.3f}\n")
        results[f'{metric.worst_group_metric_field}'] = group_results[f'{metric.worst_group_metric_field}']
        results_str += f"Worst-group {metric.name}: {group_results[metric.worst_group_metric_field]:.3f}\n"
        return results, results_str


class WILDSSubset(WILDSDataset):
    def __init__(self, dataset, indices, transform):
        """
        This acts like torch.utils.data.Subset, but on WILDSDatasets.
        We pass in transform explicitly because it can potentially vary at
        training vs. test time, if we're using data augmentation.
        """
        self.dataset = dataset
        self.indices = indices
        inherited_attrs = ['_dataset_name', '_data_dir', '_collate',
                           '_split_scheme', '_split_dict', '_split_names',
                           '_y_size', '_n_classes',
                           '_metadata_fields', '_metadata_map']
        for attr_name in inherited_attrs:
            if hasattr(dataset, attr_name):
                setattr(self, attr_name, getattr(dataset, attr_name))
        self.transform = transform

    def __getitem__(self, idx):
        x, y, metadata = self.dataset[self.indices[idx]]
        if self.transform is not None:
            x = self.transform(x)
        return x, y, metadata

    def __len__(self):
        return len(self.indices)

    @property
    def split_array(self):
        return self.dataset._split_array[self.indices]

    @property
    def y_array(self):
        return self.dataset._y_array[self.indices]

    @property
    def metadata_array(self):
        return self.dataset.metadata_array[self.indices]

    def eval(self, y_pred, y_true, metadata):
        return self.dataset.eval(y_pred, y_true, metadata)<|MERGE_RESOLUTION|>--- conflicted
+++ resolved
@@ -341,57 +341,6 @@
             if download_url is None:
                 raise FileNotFoundError(f'The {self.dataset_name} dataset could not be found in {data_dir}. {self.dataset_name} cannot be automatically downloaded. Please download it manually.')
             else:
-<<<<<<< HEAD
-                do_download = True
-
-        # Older major version:
-        # Prompt for update, ignore `download` flag
-        elif (old_major_version < current_major_version):
-            print(
-                '***********\n'
-                f'{self.dataset_name} has been updated to a new major version.\n'
-                f'We recommend updating the dataset.\n')
-            confirm = input(f'Will you update the dataset now? This might take some time for large datasets. (y/n)\n').lower()
-            if confirm == 'y':
-                do_download = True
-
-        # Same major version, older minor version:
-        # Notify user but do not prompt unless `download` is set
-        elif ((old_major_version == current_major_version) and
-              (old_minor_version < current_minor_version)):
-            print(
-                '***********\n'
-                f'{self.dataset_name} has been updated to a new minor version.\n')
-            if download == False:
-                print(
-                    'Initialize the dataset with download=True to download the dataset. If you are using the example script, run with --download. This might take some time for large datasets.\n'
-                    '***********\n')
-            else:
-                do_download = True
-
-        # Download if necessary
-        if do_download == False:
-            data_dir = latest_existing_data_dir
-        else:
-            if self.download_url is None:
-                raise ValueError(f'Sorry, {self.dataset_name} cannot be automatically downloaded. Please download it manually.')
-
-            from wilds.datasets.download_utils import download_and_extract_archive
-            print(f'Downloading dataset to {data_dir}...')
-            print(f'You can also download the dataset manually at https://wilds.stanford.edu/downloads.')
-            try:
-                start_time = time.time()
-                download_and_extract_archive(
-                    url=self.download_url,
-                    download_root=data_dir,
-                    filename='archive.tar.gz',
-                    remove_finished=True,
-                    size=self.compressed_size)
-                print(f"It took {(time.time() - start_time) / 60} minutes to download and uncompress the dataset.")
-            except Exception as e:
-                print(f"\n{os.path.join(data_dir, 'archive.tar.gz')} may be corrupted. Please try deleting it and rerunning this command.\n")
-                print(f"Exception: ", e)
-=======
                 raise FileNotFoundError(f'The {self.dataset_name} dataset could not be found in {data_dir}. Initialize the dataset with download=True to download the dataset. If you are using the example script, run with --download. This might take some time for large datasets.')
 
         # Otherwise, proceed with downloading.
@@ -415,7 +364,6 @@
         except Exception as e:
             print(f"\n{os.path.join(data_dir, 'archive.tar.gz')} may be corrupted. Please try deleting it and rerunning this command.\n")
             print(f"Exception: ", e)
->>>>>>> 7889de99
 
         return data_dir
 
