--- conflicted
+++ resolved
@@ -1,326 +1,322 @@
-import numpy as np
-import pandas as pd
-import torch
-from pathlib import Path
-from PIL import Image
-from wilds.datasets.unlabeled.wilds_unlabeled_dataset import WILDSUnlabeledDataset
-
-from wilds.common.grouper import CombinatorialGrouper
-
-SESSIONS = [
-    'Arvalis_1',
-    'Arvalis_2',
-    'Arvalis_3',
-    'Arvalis_4',
-    'Arvalis_5',
-    'Arvalis_6',
-    'Arvalis_7',
-    'Arvalis_8',
-    'Arvalis_9',
-    'Arvalis_10',
-    'Arvalis_11',
-    'Arvalis_12',
-    'ETHZ_1',
-    'Inrae_1',
-    'NMBU_1',
-    'NMBU_2',
-    'Rres_1',
-    'ULiège-GxABT_1',
-    'Utokyo_1',
-    'Utokyo_2',
-    'Utokyo_3',
-    'Ukyoto_1',
-    'NAU_1',
-    'NAU_2',
-    'NAU_3',
-    'ARC_1',
-    'UQ_1',
-    'UQ_2',
-    'UQ_3',
-    'UQ_4',
-    'UQ_5',
-    'UQ_6',
-    'UQ_7',
-    'UQ_8',
-    'UQ_9',
-    'UQ_10',
-    'UQ_11',
-    'Terraref_1',
-    'Terraref_2',
-    'KSU_1',
-    'KSU_2',
-    'KSU_3',
-    'KSU_4',
-    'CIMMYT_1',
-    'CIMMYT_2',
-    'CIMMYT_3',
-    'Usask_1',
-    "unlabeled_CIMMYT_PHY_9SAT_HEAT_RGB_20200415",
-    "unlabeled_CIMMYT_PHY_9SAT_HEAT_RGB_20200422",
-    "unlabeled_CIMMYT_PHY_BestPT_HEAT_RGB_20200422",
-    "unlabeled_CIMMYT_PHY_BestPT_HEAT_RGB_280420",
-    "unlabeled_CIMMYT_PHY_BestPT_RGO_RGB_20200319",
-    "unlabeled_CIMMYT_PHY_HIBAPIII_HEAT_RGB_20200422",
-    "unlabeled_CIMMYT_PHY_HIBAPIII_RGO_RGB_20200311",
-    "unlabeled_CIMMYT_PHY_HIBAPIII_RGO_RGB_20200312",
-    "unlabeled_CIMMYT_PHY_HIBAPIII_RGO_RGB_20200313",
-    "unlabeled_CIMMYT_PHY_HIBAPIII_RGO_RGB_20200503",
-    "unlabeled_CIMMYT_PHY_ROOTS-ANAT_HEAT_RGB_20200422",
-    "unlabeled_CIMMYT_PHY_ROOTS_ANAT_RGO_RGB_20200313",
-    "unlabeled_CIMMYT_PHY_ROOTS_ANAT_SQ_RGB_20200313",
-    "unlabeled_KSU_17ASH_LakinFuller_KEY_PCTHEAD_20170423",
-    "unlabeled_KSU__16ASH_AM-PANEL_KEY_PCTHEAD_20160504",
-    "unlabeled_RRes-Dataset1",
-    "unlabeled_RRes-Dataset2",
-    "unlabeled_RRes-Dataset3",
-    "unlabeled_RRes-Dataset4",
-    "unlabeled_arvalis_greoux_Session_2020-05-25_12-13-52",
-    "unlabeled_arvalis_greoux_Session_2020-06-22_07-46-39",
-    "unlabeled_arvalis_VLB_Session 2020-06-02 09-33-05_VBProb",
-    "unlabeled_arvalis_BIGNAN_Session 2021-06-17 13-49-26",
-    "unlabeled_arvalis_ENCRAMBADE_Session 2021-05-18 07-59-37",
-    "unlabeled_arvalis_ENCRAMBADE_Session 2021-06-11 07-48-21",
-    "unlabeled_arvalis_OLM_Session 2021-06-02 07-47-38",
-    "unlabeled_arvalis_OLM_Session 2021-06-17 11-55-36",
-    "unlabeled_arvalis_VLB_Session 2021-05-28 07-08-58",
-    "unlabeled_arvalis_VLB_Session 2021-06-14 08-51-33",
-    "unlabeled_arvalis_mons_2018",
-    "unlabeled_hokkaido_SK_SK_2021_7_20",
-    "unlabeled_hokkaido_SK_SK_2021_7_28",
-    "unlabeled_hokkaido_SM_SM_2021_7_10",
-    "unlabeled_hokkaido_Tsujino_2021_6_16",
-    "unlabeled_hokkaido_Tsujino_2021_6_23",
-    "unlabeled_hokkaido_Tsujino_2021_6_7",
-    "unlabeled_hokkaido_Tsujino_2021_6_9",
-    "unlabeled_hokkaido_Tsujino_2021_7_10",
-    "unlabeled_hokkaido_Tsujino_2021_7_11",
-    "unlabeled_hokkaido_Tsujino_2021_7_20",
-    "unlabeled_hokkaido_Tsujino_2021_7_3",
-    "unlabeled_inrae_clermont",
-    "unlabeled_uliege_6_11",
-    "unlabeled_uliege_6_15",
-    "unlabeled_uliege_6_16",
-    "unlabeled_uliege_6_18",
-    "unlabeled_uliege_6_23",
-    "unlabeled_uliege_6_26",
-    "unlabeled_uliege_7_13",
-    "unlabeled_uliege_7_7",
-    "unlabeled_usask_2019_08_06_sampled",
-    "unlabeled_usask_2019_08_12_sampled",
-    "unlabeled_ETHZ_2"
-]
-COUNTRIES = [
-    'Switzerland',
-    'UK',
-    'Belgium',
-    'Norway',
-    'France',
-    'Canada',
-    'US',
-    'Mexico',
-    'Japan',
-    'China',
-    'Australia',
-    'Sudan',
-]
-
-
-LOCATIONS = [
-    'Baima',
-    'Brookstead',
-    'Ciudad Obregon',
-    'Gatton',
-    'Gembloux',
-    'Gréoux',
-    'KSU',
-    'Kyoto',
-    'Maricopa, AZ',
-    'McAllister',
-    'Mons',
-    'NARO-Hokkaido',
-    'NARO-Tsukuba',
-    'NMBU',
-    'Rothamsted',
-    'Saskatchewan',
-    'Toulouse',
-    'Usask',
-    'VLB',
-    'VSC',
-    'Wad Medani',
-    "Bignan",
-    "Clermont",
-    "Encrambade",
-    "NMBU",
-    "OLM",
-    "Eschikon",
-]
-
-
-STAGES = [
-    "Emergence",
-    "Filling",
-    "Filling-Ripening",
-    "multiple",
-    "Post-Flowering",
-    "Ripening",
-]
-
-
-class GlobalWheatUnlabeledDataset(WILDSUnlabeledDataset):
-    """
-    The GlobalWheat-WILDS wheat head localization dataset.
-    This is a modified version of the original Global Wheat Head Dataset 2021.
-
-    Supported `split_scheme`:
-        - 'official'
-        - 'official_with_subsampled_test'
-        - 'fixed-test'
-        - 'mixed-train'
-    Input (x):
-        1024 x 1024 RGB images of wheat field canopy starting from anthesis (flowering) to ripening.
-    Metadata:
-        Each image is annotated with the ID of the domain (session) it came from (integer from 0 to 46).
-    Website:
-        http://www.global-wheat.com/
-    Original publication:
-        @article{david_global_2020,
-            title = {Global {Wheat} {Head} {Detection} ({GWHD}) {Dataset}: {A} {Large} and {Diverse} {Dataset} of {High}-{Resolution} {RGB}-{Labelled} {Images} to {Develop} and {Benchmark} {Wheat} {Head} {Detection} {Methods}},
-            volume = {2020},
-            url = {https://doi.org/10.34133/2020/3521852},
-            doi = {10.34133/2020/3521852},
-            journal = {Plant Phenomics},
-            author = {David, Etienne and Madec, Simon and Sadeghi-Tehran, Pouria and Aasen, Helge and Zheng, Bangyou and Liu, Shouyang and Kirchgessner, Norbert and Ishikawa, Goro and Nagasawa, Koichi and Badhon, Minhajul A. and Pozniak, Curtis and de Solan, Benoit and Hund, Andreas and Chapman, Scott C. and Baret, Frédéric and Stavness, Ian and Guo, Wei},
-            month = Aug,
-            year = {2020},
-            note = {Publisher: AAAS},
-            pages = {3521852},
-        }
-        @misc{david2021global,
-            title={Global Wheat Head Dataset 2021: more diversity to improve the benchmarking of wheat head localization methods},
-            author={Etienne David and Mario Serouart and Daniel Smith and Simon Madec and Kaaviya Velumani and Shouyang Liu and Xu Wang and Francisco Pinto Espinosa and Shahameh Shafiee and Izzat S. A. Tahir and Hisashi Tsujimoto and Shuhei Nasuda and Bangyou Zheng and Norbert Kichgessner and Helge Aasen and Andreas Hund and Pouria Sadhegi-Tehran and Koichi Nagasawa and Goro Ishikawa and Sébastien Dandrifosse and Alexis Carlier and Benoit Mercatoris and Ken Kuroki and Haozhou Wang and Masanori Ishii and Minhajul A. Badhon and Curtis Pozniak and David Shaner LeBauer and Morten Lilimo and Jesse Poland and Scott Chapman and Benoit de Solan and Frédéric Baret and Ian Stavness and Wei Guo},
-            year={2021},
-            eprint={2105.07660},
-            archivePrefix={arXiv},
-            primaryClass={cs.CV}
-        }
-    License:
-        This dataset is distributed under the MIT license.
-    """
-
-    _dataset_name = "globalwheat_unlabeled"
-    _versions_dict = {
-        "1.0": {
-<<<<<<< HEAD
-            "download_url": "https://worksheets.codalab.org/rest/bundles/0x7808fd8dca5b4611813e709fc4a3f5a7/contents/blob/",
-=======
-            "download_url": "https://worksheets.codalab.org/rest/bundles/0x1393104a42aa4377b4962ea08d52424f/contents/blob/",
->>>>>>> 6e4b5dba
-            "compressed_size": None,
-        }
-    }
-
-    def __init__(
-        self, version=None, root_dir="data", download=False, split_scheme="official"
-    ):
-
-        self._version = version
-        self._data_dir = self.initialize_data_dir(root_dir, download)
-        self._original_resolution = (1024, 1024)
-        self.root = Path(self.data_dir)
-
-        self._n_classes = 1
-        self._split_scheme = split_scheme
-
-        data_dfs = {}
-
-        if self._split_scheme == "official":
-            self._split_dict = {
-                "train_unlabeled": 10,
-                "val_unlabeled": 11,
-                "test_unlabeled": 12,
-                "extra_unlabeled": 13,
-            }
-            self._split_names = {
-                "train_unlabeled": "Unlabeled Train",
-                "val_unlabeled": "Unlabeled Validation",
-                "test_unlabeled": "Unlabeled Test",
-                "extra_unlabeled": "Unlabeled Extra",
-            }
-
-            data_dfs["train_unlabeled"] = pd.read_csv(
-                self.root / f"official_train_unlabeled.csv"
-            )
-
-            data_dfs["val_unlabeled"] = pd.read_csv(
-                self.root / f"official_val_unlabeled.csv"
-            )
-
-            data_dfs["test_unlabeled"] = pd.read_csv(
-                self.root / f"official_test_unlabeled.csv"
-            )
-
-            data_dfs["extra_unlabeled"] = pd.read_csv(
-                self.root / f"official_extra_unlabeled.csv"
-            )
-
-        else:
-            raise ValueError(f"Split scheme {self._split_scheme} not recognized")
-
-        self._image_array = []
-        self._split_array = []
-        self._metadata_array = []
-
-        # Extract splits
-
-        for split_name, split_idx in self._split_dict.items():
-            df = data_dfs[split_name]
-
-            self._image_array.extend(list(df["image_name"].values))
-            self._split_array.extend([split_idx] * len(df))
-
-            self._metadata_array.extend([int(item) for item in df["domain"].values])
-
-        self._split_array = np.array(self._split_array)
-        self._metadata_array = torch.tensor(
-            self._metadata_array, dtype=torch.long
-        ).unsqueeze(1)
-        self._metadata_array = torch.cat(
-            (
-                self._metadata_array,
-                torch.zeros((len(self._metadata_array), 3), dtype=torch.long),
-            ),
-            dim=1,
-        )
-
-        domain_df = pd.read_csv(self.root / "metadata_domain_unlabeled.csv", sep=";")
-
-        for session_idx, session_name in enumerate(SESSIONS):
-            idx = pd.Index(domain_df["name"]).get_loc(session_name)
-
-            country = domain_df.loc[idx, "country"]
-            location = domain_df.loc[idx, "location"]
-            stage = domain_df.loc[idx, "development_stage"]
-
-            session_mask = self._metadata_array[:, 0] == session_idx
-
-            self._metadata_array[session_mask, 1] = COUNTRIES.index(country)
-            self._metadata_array[session_mask, 2] = LOCATIONS.index(location)
-            self._metadata_array[session_mask, 3] = STAGES.index(stage)
-
-        self._metadata_fields = ["session", "country", "location", "stage"]
-        self._metadata_map = {
-            "session": SESSIONS,
-            "country": COUNTRIES,
-            "location": LOCATIONS,
-            "stage": STAGES,
-        }
-
-        super().__init__(root_dir, download, split_scheme)
-
-    def get_input(self, idx):
-        """
-        Returns x for a given idx.
-        """
-        img_filename = self.root / "images" / self._image_array[idx]
-        x = Image.open(img_filename)
-        return x
+import numpy as np
+import pandas as pd
+import torch
+from pathlib import Path
+from PIL import Image
+from wilds.datasets.unlabeled.wilds_unlabeled_dataset import WILDSUnlabeledDataset
+
+from wilds.common.grouper import CombinatorialGrouper
+
+SESSIONS = [
+    'Arvalis_1',
+    'Arvalis_2',
+    'Arvalis_3',
+    'Arvalis_4',
+    'Arvalis_5',
+    'Arvalis_6',
+    'Arvalis_7',
+    'Arvalis_8',
+    'Arvalis_9',
+    'Arvalis_10',
+    'Arvalis_11',
+    'Arvalis_12',
+    'ETHZ_1',
+    'Inrae_1',
+    'NMBU_1',
+    'NMBU_2',
+    'Rres_1',
+    'ULiège-GxABT_1',
+    'Utokyo_1',
+    'Utokyo_2',
+    'Utokyo_3',
+    'Ukyoto_1',
+    'NAU_1',
+    'NAU_2',
+    'NAU_3',
+    'ARC_1',
+    'UQ_1',
+    'UQ_2',
+    'UQ_3',
+    'UQ_4',
+    'UQ_5',
+    'UQ_6',
+    'UQ_7',
+    'UQ_8',
+    'UQ_9',
+    'UQ_10',
+    'UQ_11',
+    'Terraref_1',
+    'Terraref_2',
+    'KSU_1',
+    'KSU_2',
+    'KSU_3',
+    'KSU_4',
+    'CIMMYT_1',
+    'CIMMYT_2',
+    'CIMMYT_3',
+    'Usask_1',
+    "unlabeled_CIMMYT_PHY_9SAT_HEAT_RGB_20200415",
+    "unlabeled_CIMMYT_PHY_9SAT_HEAT_RGB_20200422",
+    "unlabeled_CIMMYT_PHY_BestPT_HEAT_RGB_20200422",
+    "unlabeled_CIMMYT_PHY_BestPT_HEAT_RGB_280420",
+    "unlabeled_CIMMYT_PHY_BestPT_RGO_RGB_20200319",
+    "unlabeled_CIMMYT_PHY_HIBAPIII_HEAT_RGB_20200422",
+    "unlabeled_CIMMYT_PHY_HIBAPIII_RGO_RGB_20200311",
+    "unlabeled_CIMMYT_PHY_HIBAPIII_RGO_RGB_20200312",
+    "unlabeled_CIMMYT_PHY_HIBAPIII_RGO_RGB_20200313",
+    "unlabeled_CIMMYT_PHY_HIBAPIII_RGO_RGB_20200503",
+    "unlabeled_CIMMYT_PHY_ROOTS-ANAT_HEAT_RGB_20200422",
+    "unlabeled_CIMMYT_PHY_ROOTS_ANAT_RGO_RGB_20200313",
+    "unlabeled_CIMMYT_PHY_ROOTS_ANAT_SQ_RGB_20200313",
+    "unlabeled_KSU_17ASH_LakinFuller_KEY_PCTHEAD_20170423",
+    "unlabeled_KSU__16ASH_AM-PANEL_KEY_PCTHEAD_20160504",
+    "unlabeled_RRes-Dataset1",
+    "unlabeled_RRes-Dataset2",
+    "unlabeled_RRes-Dataset3",
+    "unlabeled_RRes-Dataset4",
+    "unlabeled_arvalis_greoux_Session_2020-05-25_12-13-52",
+    "unlabeled_arvalis_greoux_Session_2020-06-22_07-46-39",
+    "unlabeled_arvalis_VLB_Session 2020-06-02 09-33-05_VBProb",
+    "unlabeled_arvalis_BIGNAN_Session 2021-06-17 13-49-26",
+    "unlabeled_arvalis_ENCRAMBADE_Session 2021-05-18 07-59-37",
+    "unlabeled_arvalis_ENCRAMBADE_Session 2021-06-11 07-48-21",
+    "unlabeled_arvalis_OLM_Session 2021-06-02 07-47-38",
+    "unlabeled_arvalis_OLM_Session 2021-06-17 11-55-36",
+    "unlabeled_arvalis_VLB_Session 2021-05-28 07-08-58",
+    "unlabeled_arvalis_VLB_Session 2021-06-14 08-51-33",
+    "unlabeled_arvalis_mons_2018",
+    "unlabeled_hokkaido_SK_SK_2021_7_20",
+    "unlabeled_hokkaido_SK_SK_2021_7_28",
+    "unlabeled_hokkaido_SM_SM_2021_7_10",
+    "unlabeled_hokkaido_Tsujino_2021_6_16",
+    "unlabeled_hokkaido_Tsujino_2021_6_23",
+    "unlabeled_hokkaido_Tsujino_2021_6_7",
+    "unlabeled_hokkaido_Tsujino_2021_6_9",
+    "unlabeled_hokkaido_Tsujino_2021_7_10",
+    "unlabeled_hokkaido_Tsujino_2021_7_11",
+    "unlabeled_hokkaido_Tsujino_2021_7_20",
+    "unlabeled_hokkaido_Tsujino_2021_7_3",
+    "unlabeled_inrae_clermont",
+    "unlabeled_uliege_6_11",
+    "unlabeled_uliege_6_15",
+    "unlabeled_uliege_6_16",
+    "unlabeled_uliege_6_18",
+    "unlabeled_uliege_6_23",
+    "unlabeled_uliege_6_26",
+    "unlabeled_uliege_7_13",
+    "unlabeled_uliege_7_7",
+    "unlabeled_usask_2019_08_06_sampled",
+    "unlabeled_usask_2019_08_12_sampled",
+    "unlabeled_ETHZ_2"
+]
+COUNTRIES = [
+    'Switzerland',
+    'UK',
+    'Belgium',
+    'Norway',
+    'France',
+    'Canada',
+    'US',
+    'Mexico',
+    'Japan',
+    'China',
+    'Australia',
+    'Sudan',
+]
+
+
+LOCATIONS = [
+    'Baima',
+    'Brookstead',
+    'Ciudad Obregon',
+    'Gatton',
+    'Gembloux',
+    'Gréoux',
+    'KSU',
+    'Kyoto',
+    'Maricopa, AZ',
+    'McAllister',
+    'Mons',
+    'NARO-Hokkaido',
+    'NARO-Tsukuba',
+    'NMBU',
+    'Rothamsted',
+    'Saskatchewan',
+    'Toulouse',
+    'Usask',
+    'VLB',
+    'VSC',
+    'Wad Medani',
+    "Bignan",
+    "Clermont",
+    "Encrambade",
+    "NMBU",
+    "OLM",
+    "Eschikon",
+]
+
+
+STAGES = [
+    "Emergence",
+    "Filling",
+    "Filling-Ripening",
+    "multiple",
+    "Post-Flowering",
+    "Ripening",
+]
+
+
+class GlobalWheatUnlabeledDataset(WILDSUnlabeledDataset):
+    """
+    The GlobalWheat-WILDS wheat head localization dataset.
+    This is a modified version of the original Global Wheat Head Dataset 2021.
+
+    Supported `split_scheme`:
+        - 'official'
+        - 'official_with_subsampled_test'
+        - 'fixed-test'
+        - 'mixed-train'
+    Input (x):
+        1024 x 1024 RGB images of wheat field canopy starting from anthesis (flowering) to ripening.
+    Metadata:
+        Each image is annotated with the ID of the domain (session) it came from (integer from 0 to 46).
+    Website:
+        http://www.global-wheat.com/
+    Original publication:
+        @article{david_global_2020,
+            title = {Global {Wheat} {Head} {Detection} ({GWHD}) {Dataset}: {A} {Large} and {Diverse} {Dataset} of {High}-{Resolution} {RGB}-{Labelled} {Images} to {Develop} and {Benchmark} {Wheat} {Head} {Detection} {Methods}},
+            volume = {2020},
+            url = {https://doi.org/10.34133/2020/3521852},
+            doi = {10.34133/2020/3521852},
+            journal = {Plant Phenomics},
+            author = {David, Etienne and Madec, Simon and Sadeghi-Tehran, Pouria and Aasen, Helge and Zheng, Bangyou and Liu, Shouyang and Kirchgessner, Norbert and Ishikawa, Goro and Nagasawa, Koichi and Badhon, Minhajul A. and Pozniak, Curtis and de Solan, Benoit and Hund, Andreas and Chapman, Scott C. and Baret, Frédéric and Stavness, Ian and Guo, Wei},
+            month = Aug,
+            year = {2020},
+            note = {Publisher: AAAS},
+            pages = {3521852},
+        }
+        @misc{david2021global,
+            title={Global Wheat Head Dataset 2021: more diversity to improve the benchmarking of wheat head localization methods},
+            author={Etienne David and Mario Serouart and Daniel Smith and Simon Madec and Kaaviya Velumani and Shouyang Liu and Xu Wang and Francisco Pinto Espinosa and Shahameh Shafiee and Izzat S. A. Tahir and Hisashi Tsujimoto and Shuhei Nasuda and Bangyou Zheng and Norbert Kichgessner and Helge Aasen and Andreas Hund and Pouria Sadhegi-Tehran and Koichi Nagasawa and Goro Ishikawa and Sébastien Dandrifosse and Alexis Carlier and Benoit Mercatoris and Ken Kuroki and Haozhou Wang and Masanori Ishii and Minhajul A. Badhon and Curtis Pozniak and David Shaner LeBauer and Morten Lilimo and Jesse Poland and Scott Chapman and Benoit de Solan and Frédéric Baret and Ian Stavness and Wei Guo},
+            year={2021},
+            eprint={2105.07660},
+            archivePrefix={arXiv},
+            primaryClass={cs.CV}
+        }
+    License:
+        This dataset is distributed under the MIT license.
+    """
+
+    _dataset_name = "globalwheat_unlabeled"
+    _versions_dict = {
+        "1.0": {
+            "download_url": "https://worksheets.codalab.org/rest/bundles/0x7808fd8dca5b4611813e709fc4a3f5a7/contents/blob/",
+            "compressed_size": None,
+        }
+    }
+
+    def __init__(
+        self, version=None, root_dir="data", download=False, split_scheme="official"
+    ):
+
+        self._version = version
+        self._data_dir = self.initialize_data_dir(root_dir, download)
+        self._original_resolution = (1024, 1024)
+        self.root = Path(self.data_dir)
+
+        self._n_classes = 1
+        self._split_scheme = split_scheme
+
+        data_dfs = {}
+
+        if self._split_scheme == "official":
+            self._split_dict = {
+                "train_unlabeled": 10,
+                "val_unlabeled": 11,
+                "test_unlabeled": 12,
+                "extra_unlabeled": 13,
+            }
+            self._split_names = {
+                "train_unlabeled": "Unlabeled Train",
+                "val_unlabeled": "Unlabeled Validation",
+                "test_unlabeled": "Unlabeled Test",
+                "extra_unlabeled": "Unlabeled Extra",
+            }
+
+            data_dfs["train_unlabeled"] = pd.read_csv(
+                self.root / f"official_train_unlabeled.csv"
+            )
+
+            data_dfs["val_unlabeled"] = pd.read_csv(
+                self.root / f"official_val_unlabeled.csv"
+            )
+
+            data_dfs["test_unlabeled"] = pd.read_csv(
+                self.root / f"official_test_unlabeled.csv"
+            )
+
+            data_dfs["extra_unlabeled"] = pd.read_csv(
+                self.root / f"official_extra_unlabeled.csv"
+            )
+
+        else:
+            raise ValueError(f"Split scheme {self._split_scheme} not recognized")
+
+        self._image_array = []
+        self._split_array = []
+        self._metadata_array = []
+
+        # Extract splits
+
+        for split_name, split_idx in self._split_dict.items():
+            df = data_dfs[split_name]
+
+            self._image_array.extend(list(df["image_name"].values))
+            self._split_array.extend([split_idx] * len(df))
+
+            self._metadata_array.extend([int(item) for item in df["domain"].values])
+
+        self._split_array = np.array(self._split_array)
+        self._metadata_array = torch.tensor(
+            self._metadata_array, dtype=torch.long
+        ).unsqueeze(1)
+        self._metadata_array = torch.cat(
+            (
+                self._metadata_array,
+                torch.zeros((len(self._metadata_array), 3), dtype=torch.long),
+            ),
+            dim=1,
+        )
+
+        domain_df = pd.read_csv(self.root / "metadata_domain_unlabeled.csv", sep=";")
+
+        for session_idx, session_name in enumerate(SESSIONS):
+            idx = pd.Index(domain_df["name"]).get_loc(session_name)
+
+            country = domain_df.loc[idx, "country"]
+            location = domain_df.loc[idx, "location"]
+            stage = domain_df.loc[idx, "development_stage"]
+
+            session_mask = self._metadata_array[:, 0] == session_idx
+
+            self._metadata_array[session_mask, 1] = COUNTRIES.index(country)
+            self._metadata_array[session_mask, 2] = LOCATIONS.index(location)
+            self._metadata_array[session_mask, 3] = STAGES.index(stage)
+
+        self._metadata_fields = ["session", "country", "location", "stage"]
+        self._metadata_map = {
+            "session": SESSIONS,
+            "country": COUNTRIES,
+            "location": LOCATIONS,
+            "stage": STAGES,
+        }
+
+        super().__init__(root_dir, download, split_scheme)
+
+    def get_input(self, idx):
+        """
+        Returns x for a given idx.
+        """
+        img_filename = self.root / "images" / self._image_array[idx]
+        x = Image.open(img_filename)
+        return x