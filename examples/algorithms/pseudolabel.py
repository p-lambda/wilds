import torch
import torch.nn.functional as F
from models.initializer import initialize_model
from algorithms.ERM import ERM
from algorithms.single_model_algorithm import SingleModelAlgorithm
from scheduler import LinearScheduleWithWarmupAndThreshold
from wilds.common.utils import split_into_groups, numel
from configs.supported import process_pseudolabels_functions
import copy
from utils import load, move_to, detach_and_clone

try:
    from torch_geometric.data import Batch
except ImportError:
    pass

class PseudoLabel(SingleModelAlgorithm):
    """
    PseudoLabel.
    This is a vanilla pseudolabeling algorithm which updates the model per batch and incorporates a confidence threshold.

    Original paper:
        @inproceedings{lee2013pseudo,
            title={Pseudo-label: The simple and efficient semi-supervised learning method for deep neural networks},
            author={Lee, Dong-Hyun and others},
            booktitle={Workshop on challenges in representation learning, ICML},
            volume={3},
            number={2},
            pages={896},
            year={2013}
            }
    """
    def __init__(self, config, d_out, grouper, loss, metric, n_train_steps):
        model = initialize_model(config, d_out=d_out)
        model = model.to(config.device)
        # initialize module
        super().__init__(
            config=config,
            model=model,
            grouper=grouper,
            loss=loss,
            metric=metric,
            n_train_steps=n_train_steps,
        )
        # algorithm hyperparameters
        self.lambda_scheduler = LinearScheduleWithWarmupAndThreshold(
            max_value=config.self_training_lambda,
            step_every_batch=True, # step per batch
            last_warmup_step=0,
            threshold_step=config.pseudolabel_T2 * n_train_steps
        )
        self.schedulers.append(self.lambda_scheduler)
        self.scheduler_metric_names.append(None)
        self.confidence_threshold = config.self_training_threshold
        if config.process_pseudolabels_function is not None:
            self.process_pseudolabels_function = process_pseudolabels_functions[config.process_pseudolabels_function]
        # Additional logging
        self.logged_fields.append("pseudolabels_kept_frac")
        self.logged_fields.append("classification_loss")
        self.logged_fields.append("consistency_loss")

    def process_batch(self, labeled_batch, unlabeled_batch=None):
        """
        Args:
            - labeled_batch: examples (x, y, m)
            - unlabeled_batch: examples (x, m)
        Returns: results, a dict containing keys:
            - 'g': groups for the labeled batch
            - 'y_true': true labels for the labeled batch
            - 'y_pred': outputs (logits) for the labeled batch
            - 'metadata': metdata tensor for the labeled batch
            - 'unlabeled_g': groups for the unlabeled batch
            - 'unlabeled_y_pseudo': class pseudolabels of the unlabeled batch
            - 'unlabeled_mask': true if the unlabeled example had confidence above the threshold; we pass this around
                to help compute the loss in self.objective()
            - 'unlabeled_y_pred': outputs (logits) on x of the unlabeled batch
            - 'unlabeled_metadata': metdata tensor for the unlabeled batch
        """
        # Labeled examples
        x, y_true, metadata = labeled_batch
        x = move_to(x, self.device)
        y_true = move_to(y_true, self.device)
        g = move_to(self.grouper.metadata_to_group(metadata), self.device)

        # package the results
        results = {
            'g': g,
            'y_true': y_true,
            'metadata': metadata
        }

        # Unlabeled examples
        if unlabeled_batch is not None:
            x_unlab, metadata_unlab = unlabeled_batch
            x_unlab = move_to(x_unlab, self.device)
            g = move_to(self.grouper.metadata_to_group(metadata_unlab), self.device)
            results['unlabeled_metadata'] = metadata_unlab
            results['unlabeled_g'] = g

        # Concat and call forward
        if unlabeled_batch is not None:

            # Special case for models where we need to pass in y:
            # we handle these in two separate forward passes
            # and turn off training to avoid errors when y is None
            # Note: we have to specifically turn training in the model off
            # instead of using self.train, which would reset the log
            # TODO: This is buggy because it cuts off gradients for unlabeled_output
            if self.model.needs_y:
                results['y_pred'] = self.get_model_output(x, y_true)
                self.model.train(mode=False)
                unlabeled_output = self.get_model_output(x_unlab, None)
                self.model.train(mode=True)
            # Otherwise, make a combined forward pass
            else:
                n_lab = len(metadata)
                if isinstance(x, torch.Tensor):
                    x_cat = torch.cat((x, x_unlab), dim=0)
                elif isinstance(x, Batch):
                    x.y = None
                    x_cat = Batch.from_data_list([x, x_unlab])
                else:
                    raise TypeError('x must be Tensor or Batch')
                outputs = self.get_model_output(x_cat, None)
                results['y_pred'] = outputs[:n_lab]
                unlabeled_output = outputs[n_lab:]
<<<<<<< HEAD

            unlabeled_y_pred, unlabeled_y_pseudo, pseudolabels_kept_frac, _ = self.process_pseudolabels_function(
=======
                
            unlabeled_y_pred, unlabeled_y_pseudo, pseudolabels_kept_frac = self.process_pseudolabels_function(
>>>>>>> 1caa4536
                unlabeled_output,
                self.confidence_threshold)
            results['unlabeled_y_pred'] = unlabeled_y_pred
            results['unlabeled_y_pseudo'] = detach_and_clone(unlabeled_y_pseudo)

        else:
            results['y_pred'] = self.get_model_output(x, y_true)
            pseudolabels_kept_frac = 0

        self.save_metric_for_logging(
            results, "pseudolabels_kept_frac", pseudolabels_kept_frac
        )


        return results

    def objective(self, results):
        # Labeled loss
        classification_loss = self.loss.compute(
            results['y_pred'],
            results['y_true'],
            return_dict=False)
        # Pseudolabeled loss
        if 'unlabeled_y_pseudo' in results:
            loss_output = self.loss.compute(
                results['unlabeled_y_pred'],
                results['unlabeled_y_pseudo'],
                return_dict=False,
            )
            consistency_loss = loss_output * results['pseudolabels_kept_frac']
        else:
            consistency_loss = 0

        # Add to results for additional logging
        self.save_metric_for_logging(
            results, "classification_loss", classification_loss
        )
        self.save_metric_for_logging(
            results, "consistency_loss", consistency_loss
        )

        return classification_loss + self.lambda_scheduler.value * consistency_loss<|MERGE_RESOLUTION|>--- conflicted
+++ resolved
@@ -124,13 +124,8 @@
                 outputs = self.get_model_output(x_cat, None)
                 results['y_pred'] = outputs[:n_lab]
                 unlabeled_output = outputs[n_lab:]
-<<<<<<< HEAD
 
             unlabeled_y_pred, unlabeled_y_pseudo, pseudolabels_kept_frac, _ = self.process_pseudolabels_function(
-=======
-                
-            unlabeled_y_pred, unlabeled_y_pseudo, pseudolabels_kept_frac = self.process_pseudolabels_function(
->>>>>>> 1caa4536
                 unlabeled_output,
                 self.confidence_threshold)
             results['unlabeled_y_pred'] = unlabeled_y_pred
