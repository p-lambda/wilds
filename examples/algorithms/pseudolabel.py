import torch
import torch.nn.functional as F
from models.initializer import initialize_model
from algorithms.ERM import ERM
from algorithms.single_model_algorithm import SingleModelAlgorithm
from scheduler import LinearScheduleWithWarmupAndThreshold
from wilds.common.utils import split_into_groups, numel
from configs.supported import process_outputs_functions, process_pseudolabels_functions
import copy
from utils import load, move_to, detach_and_clone

try:
    from torch_geometric.data import Batch
except ImportError:
    pass

class PseudoLabel(SingleModelAlgorithm):
    """
    PseudoLabel.
    This is a vanilla pseudolabeling algorithm which updates the model per batch and incorporates a confidence threshold.

    Original paper:
        @inproceedings{lee2013pseudo,
            title={Pseudo-label: The simple and efficient semi-supervised learning method for deep neural networks},
            author={Lee, Dong-Hyun and others},
            booktitle={Workshop on challenges in representation learning, ICML},
            volume={3},
            number={2},
            pages={896},
            year={2013}
            }
    """
    def __init__(self, config, d_out, grouper, loss, metric, n_train_steps):
        model = initialize_model(config, d_out=d_out)
        model = model.to(config.device)
        # initialize module
        super().__init__(
            config=config,
            model=model,
            grouper=grouper,
            loss=loss,
            metric=metric,
            n_train_steps=n_train_steps,
        )
        # algorithm hyperparameters
        self.lambda_scheduler = LinearScheduleWithWarmupAndThreshold(
            max_value=config.self_training_lambda,
            step_every_batch=True, # step per batch
            last_warmup_step=0,
            threshold_step=config.pseudolabel_T2 * n_train_steps
        )
        self.schedulers.append(self.lambda_scheduler)
        self.scheduler_metric_names.append(None)
        self.confidence_threshold = config.self_training_threshold
        if config.process_outputs_function is not None:
            self.process_outputs_function = process_outputs_functions[config.process_outputs_function]
<<<<<<< HEAD
        if config.process_pseudolabels_function is not None:
            self.process_pseudolabels_function = process_pseudolabels_functions[config.process_pseudolabels_function]
=======
        else:
            self.process_outputs_function = None

>>>>>>> d949d411
        # Additional logging
        self.logged_fields.append("pseudolabels_kept_frac")
        self.logged_fields.append("classification_loss")
        self.logged_fields.append("consistency_loss")

    def process_batch(self, labeled_batch, unlabeled_batch=None):
        """
        Args:
            - labeled_batch: examples (x, y, m)
            - unlabeled_batch: examples (x, m)
        Returns: results, a dict containing keys:
            - 'g': groups for the labeled batch
            - 'y_true': true labels for the labeled batch
            - 'y_pred': outputs (logits) for the labeled batch
            - 'metadata': metdata tensor for the labeled batch
            - 'unlabeled_g': groups for the unlabeled batch
            - 'unlabeled_y_pseudo': class pseudolabels of the unlabeled batch
            - 'unlabeled_mask': true if the unlabeled example had confidence above the threshold; we pass this around
                to help compute the loss in self.objective()
            - 'unlabeled_y_pred': outputs (logits) on x of the unlabeled batch
            - 'unlabeled_metadata': metdata tensor for the unlabeled batch
        """
        # Labeled examples
        x, y_true, metadata = labeled_batch
        x = move_to(x, self.device)
        y_true = move_to(y_true, self.device)
        g = move_to(self.grouper.metadata_to_group(metadata), self.device)

        # package the results
        results = {
            'g': g,
            'y_true': y_true,
            'metadata': metadata
        }

        # Unlabeled examples
        if unlabeled_batch is not None:
            x_unlab, metadata_unlab = unlabeled_batch
            x_unlab = move_to(x_unlab, self.device)
            g = move_to(self.grouper.metadata_to_group(metadata_unlab), self.device)
            results['unlabeled_metadata'] = metadata_unlab
            results['unlabeled_g'] = g

        # Concat and call forward
        if unlabeled_batch is not None:

            # Special case for models where we need to pass in y:
            # we handle these in two separate forward passes
            # and turn off training to avoid errors when y is None
            # Note: we have to specifically turn training in the model off
            # instead of using self.train, which would reset the log
            if self.model.needs_y:
                results['y_pred'] = self.get_model_output(x, y_true)
                self.model.train(mode=False)
                unlabeled_output = self.get_model_output(x_unlab, None)
                self.model.train(mode=True)
            # Otherwise, make a combined forward pass
            else:
                n_lab = numel(y_true)
                if isinstance(x, torch.Tensor):
                    x_cat = torch.cat((x, x_unlab), dim=0)
                elif isinstance(x, Batch):
                    x.y = None
                    x_cat = Batch.from_data_list([x, x_unlab])
                else:
                    raise TypeError('x must be Tensor or Batch')
                outputs = self.get_model_output(x_cat, None)
                results['y_pred'] = outputs[:n_lab]
                unlabeled_output = outputs[n_lab:]

            unlabeled_y_pred, unlabeled_y_pseudo, pseudolabels_kept_frac = self.process_pseudolabels_function(
                unlabeled_output,
                self.confidence_threshold)
            results['unlabeled_y_pred'] = unlabeled_y_pred
            results['unlabeled_y_pseudo'] = detach_and_clone(unlabeled_y_pseudo)

        else:
            results['y_pred'] = self.get_model_output(x, y_true)
            pseudolabels_kept_frac = 0

        self.save_metric_for_logging(
            results, "pseudolabels_kept_frac", pseudolabels_kept_frac
        )

<<<<<<< HEAD
=======
        if unlabeled_batch is not None:
            logits = outputs[n_lab:]
            results['unlabeled_y_pred'] = logits
            pseudo = logits.detach().clone()
            mask = torch.max(F.softmax(pseudo, -1), -1)[0] >= self.confidence_threshold
            pseudolabels = self.process_outputs_function(pseudo) if self.process_outputs_function else pseudo
            results['unlabeled_y_pseudo'] = pseudolabels
            results['unlabeled_mask'] = mask
>>>>>>> d949d411

        return results

    def objective(self, results):
        # Labeled loss
        classification_loss = self.loss.compute(
            results['y_pred'],
            results['y_true'],
            return_dict=False)
        # Pseudolabeled loss
        if 'unlabeled_y_pseudo' in results:
            loss_output = self.loss.compute(
                results['unlabeled_y_pred'],
                results['unlabeled_y_pseudo'],
                return_dict=False,
            )
            consistency_loss = loss_output * results['pseudolabels_kept_frac']
        else:
            consistency_loss = 0

        # Add to results for additional logging
        self.save_metric_for_logging(
            results, "classification_loss", classification_loss
        )
        self.save_metric_for_logging(
            results, "consistency_loss", consistency_loss
        )

        return classification_loss + self.lambda_scheduler.value * consistency_loss<|MERGE_RESOLUTION|>--- conflicted
+++ resolved
@@ -5,7 +5,7 @@
 from algorithms.single_model_algorithm import SingleModelAlgorithm
 from scheduler import LinearScheduleWithWarmupAndThreshold
 from wilds.common.utils import split_into_groups, numel
-from configs.supported import process_outputs_functions, process_pseudolabels_functions
+from configs.supported import process_pseudolabels_functions
 import copy
 from utils import load, move_to, detach_and_clone
 
@@ -52,16 +52,8 @@
         self.schedulers.append(self.lambda_scheduler)
         self.scheduler_metric_names.append(None)
         self.confidence_threshold = config.self_training_threshold
-        if config.process_outputs_function is not None:
-            self.process_outputs_function = process_outputs_functions[config.process_outputs_function]
-<<<<<<< HEAD
         if config.process_pseudolabels_function is not None:
             self.process_pseudolabels_function = process_pseudolabels_functions[config.process_pseudolabels_function]
-=======
-        else:
-            self.process_outputs_function = None
-
->>>>>>> d949d411
         # Additional logging
         self.logged_fields.append("pseudolabels_kept_frac")
         self.logged_fields.append("classification_loss")
@@ -146,17 +138,6 @@
             results, "pseudolabels_kept_frac", pseudolabels_kept_frac
         )
 
-<<<<<<< HEAD
-=======
-        if unlabeled_batch is not None:
-            logits = outputs[n_lab:]
-            results['unlabeled_y_pred'] = logits
-            pseudo = logits.detach().clone()
-            mask = torch.max(F.softmax(pseudo, -1), -1)[0] >= self.confidence_threshold
-            pseudolabels = self.process_outputs_function(pseudo) if self.process_outputs_function else pseudo
-            results['unlabeled_y_pseudo'] = pseudolabels
-            results['unlabeled_mask'] = mask
->>>>>>> d949d411
 
         return results
 
