--- conflicted
+++ resolved
@@ -13,7 +13,6 @@
     assert config.dataset is not None, 'dataset must be specified'
     assert config.algorithm is not None, 'algorithm must be specified'
 
-<<<<<<< HEAD
     # Validations
     if config.groupby_fields == ['from_source_domain']:
         if config.n_groups_per_batch is None:
@@ -38,9 +37,6 @@
             "and dann_discriminator_lr are valid learning rate parameters."
         )
 
-
-=======
->>>>>>> 6d96cff3
     # implied defaults from choice of dataset
     config = populate_config(
         config,
