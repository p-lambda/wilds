--- conflicted
+++ resolved
@@ -1,19 +1,11 @@
-# metrics
-<<<<<<< HEAD
-from wilds.common.metrics.loss import ElementwiseLoss, Loss, MultiTaskLoss
-from wilds.common.metrics.all_metrics import Accuracy, MultiTaskAccuracy, MSE, multiclass_logits_to_pred, binary_logits_to_pred
-from utils import cross_entropy_with_logits_loss
-
-losses = {
-    'cross_entropy': ElementwiseLoss(loss_fn=nn.CrossEntropyLoss(reduction='none')),
-    'cross_entropy_logits': ElementwiseLoss(loss_fn=cross_entropy_with_logits_loss),
-    'lm_cross_entropy': MultiTaskLoss(loss_fn=nn.CrossEntropyLoss(reduction='none')),
-    'mse': MSE(name='loss'),
-    'multitask_bce': MultiTaskLoss(loss_fn=nn.BCEWithLogitsLoss(reduction='none')),
-}
-=======
-from wilds.common.metrics.all_metrics import Accuracy, MultiTaskAccuracy, MSE, multiclass_logits_to_pred, binary_logits_to_pred, MultiTaskAveragePrecision
->>>>>>> bc6e3e84
+from wilds.common.metrics.all_metrics import (
+    Accuracy,
+    MultiTaskAccuracy,
+    MSE,
+    multiclass_logits_to_pred,
+    binary_logits_to_pred,
+    MultiTaskAveragePrecision
+)
 
 algo_log_metrics = {
     'accuracy': Accuracy(prediction_fn=multiclass_logits_to_pred),
@@ -30,37 +22,26 @@
     None: None,
 }
 
-# see initialize_*() functions for correspondence
-<<<<<<< HEAD
-transforms = ['bert', 'image_base', 'image_resize', 'image_resize_and_center_crop', 'poverty_train']
-additional_transforms = ['randaugment']
-models = ['resnet18_ms', 'resnet34', 'resnet50', 'resnet101', 'wideresnet50',
-         'densenet121', 'bert-base-uncased', 'distilbert-base-uncased',
-         'gin-virtual', 'logistic_regression', 'code-gpt-py',
-         'efficientnet-b0', 'efficientnet-b1', 'efficientnet-b2', 'efficientnet-b3']
+# see initialize_*() functions for correspondence=
+# See algorithms/initializer.py
 algorithms = ['ERM', 'groupDRO', 'deepCORAL', 'IRM', 'DANN', 'FixMatch', 'PseudoLabel', 'NoisyStudent']
-optimizers = ['SGD', 'Adam', 'AdamW']
-schedulers = ['linear_schedule_with_warmup', 'ReduceLROnPlateau', 'StepLR', 'CosineLR', 'FixMatchLR']
-=======
-
-# See algorithms/initializer.py
-algorithms = ['ERM', 'groupDRO', 'deepCORAL', 'IRM', 'DANN']
 
 # See transforms.py
-transforms = ['bert', 'image_base', 'image_resize_and_center_crop', 'poverty',  'rxrx1']
+transforms = ['bert', 'image_base', 'image_resize', 'image_resize_and_center_crop', 'poverty',  'rxrx1']
+additional_transforms = ['randaugment']
 
 # See models/initializer.py
 models = ['resnet18_ms', 'resnet18', 'resnet34', 'resnet50', 'resnet101', 'wideresnet50',
          'densenet121', 'bert-base-uncased', 'distilbert-base-uncased',
          'gin-virtual', 'logistic_regression', 'code-gpt-py',
-         'fasterrcnn', 'unet-seq']
+         'fasterrcnn', 'unet-seq',
+         'efficientnet-b0', 'efficientnet-b1', 'efficientnet-b2', 'efficientnet-b3']
 
 # See optimizer.py
 optimizers = ['SGD', 'Adam', 'AdamW']
 
 # See scheduler.py
-schedulers = ['linear_schedule_with_warmup', 'cosine_schedule_with_warmup', 'ReduceLROnPlateau', 'StepLR', 'MultiStepLR']
+schedulers = ['linear_schedule_with_warmup', 'cosine_schedule_with_warmup', 'ReduceLROnPlateau', 'StepLR', 'CosineLR', 'FixMatchLR', 'MultiStepLR']
 
 # See losses.py
-losses = ['cross_entropy', 'lm_cross_entropy', 'MSE', 'multitask_bce', 'fasterrcnn_criterion']
->>>>>>> bc6e3e84
+losses = ['cross_entropy', 'lm_cross_entropy', 'MSE', 'multitask_bce', 'fasterrcnn_criterion', 'cross_entropy_logits']