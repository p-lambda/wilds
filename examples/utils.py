import sys
import os
import csv
import argparse
import random
from pathlib import Path
import numpy as np
import torch
import pandas as pd
import re

from algorithms.algorithm import Algorithm

try:
    import wandb
except Exception as e:
    pass

def update_average(prev_avg, prev_counts, curr_avg, curr_counts):
    denom = prev_counts + curr_counts
    if isinstance(curr_counts, torch.Tensor):
        denom += (denom==0).float()
    elif isinstance(curr_counts, int) or isinstance(curr_counts, float):
        if denom==0:
            return 0.
    else:
        raise ValueError('Type of curr_counts not recognized')
    prev_weight = prev_counts/denom
    curr_weight = curr_counts/denom
    return prev_weight*prev_avg + curr_weight*curr_avg

# Taken from https://sumit-ghosh.com/articles/parsing-dictionary-key-value-pairs-kwargs-argparse-python/
class ParseKwargs(argparse.Action):
    def __call__(self, parser, namespace, values, option_string=None):
        setattr(namespace, self.dest, dict())
        for value in values:
            key, value_str = value.split('=')
            if value_str.replace('-','').isnumeric():
                processed_val = int(value_str)
            elif value_str.replace('-','').replace('.','').isnumeric():
                processed_val = float(value_str)
            elif value_str in ['True', 'true']:
                processed_val = True
            elif value_str in ['False', 'false']:
                processed_val = False
            else:
                processed_val = value_str
            getattr(namespace, self.dest)[key] = processed_val

def parse_bool(v):
    if v.lower()=='true':
        return True
    elif v.lower()=='false':
        return False
    else:
        raise argparse.ArgumentTypeError('Boolean value expected.')

def save_model(algorithm, epoch, best_val_metric, path):
    state = {}
    state['algorithm'] = algorithm.state_dict()
    state['epoch'] = epoch
    state['best_val_metric'] = best_val_metric
    torch.save(state, path)

<<<<<<< HEAD
def load(module, path, device='cpu', mode='algorithm'):
    """
    Loads an algorithm/model from an algorithm's saved parameters.
    - mode: either "algorithm" or "model". if "model", regex changes parameter
      names from 'model.fc' to 'fc'
    """
    state = torch.load(path, map_location=torch.device(device))
    if mode == 'algorithm':
        module.load_state_dict(state['algorithm'])
    elif mode == 'model':
        params = state['algorithm']
        params = {re.sub('model.', '', k): v for k,v in params.items() if k.startswith('model')}
        module.load_state_dict(params)
    return state['epoch'], state['best_val_metric']
=======
def load(module, path, device=None):
    """Handles loading weights saved from this repo/model into an algorithm/model."""
    if device is not None:
        state = torch.load(path, map_location=device)
    else:
        state = torch.load(path)

    module_type = "algorithm" if isinstance(module, Algorithm) else "model"
    state_type = "algorithm" if "algorithm" in state else "model"
    if state_type == 'algorithm': 
        prev_epoch = state['epoch']
        best_val_metric = state['best_val_metric']
        state = state['algorithm']
    else:
        prev_epoch, best_val_metric = None, None

    if module_type == state_type: # alg-alg / mod-mod
        module.load_state_dict(state)
    elif module_type == "algorithm": # alg-mod
        module.model.load_state_dict(state)
    else: # mod-alg
        state = {re.sub('model.', '', k): v for k,v in state.items() if k.startswith('model')}
        module.load_state_dict(state)
    
    return prev_epoch, best_val_metric
>>>>>>> b8bd54ad

def log_group_data(datasets, grouper, logger):
    for k, dataset in datasets.items():
        name = dataset['name']
        dataset = dataset['dataset']
        logger.write(f'{name} data...\n')
        if grouper is None:
            logger.write(f'    n = {len(dataset)}\n')
        else:
            _, group_counts = grouper.metadata_to_group(
                dataset.metadata_array,
                return_counts=True)
            group_counts = group_counts.tolist()
            for group_idx in range(grouper.n_groups):
                logger.write(f'    {grouper.group_str(group_idx)}: n = {group_counts[group_idx]:.0f}\n')
    logger.flush()

class Logger(object):
    def __init__(self, fpath=None, mode='w'):
        self.console = sys.stdout
        self.file = None
        if fpath is not None:
            self.file = open(fpath, mode)

    def __del__(self):
        self.close()

    def __enter__(self):
        pass

    def __exit__(self, *args):
        self.close()

    def write(self, msg):
        self.console.write(msg)
        if self.file is not None:
            self.file.write(msg)

    def flush(self):
        self.console.flush()
        if self.file is not None:
            self.file.flush()
            os.fsync(self.file.fileno())

    def close(self):
        self.console.close()
        if self.file is not None:
            self.file.close()

class BatchLogger:
    def __init__(self, csv_path, mode='w', use_wandb=False):
        self.path = csv_path
        self.mode = mode
        self.file = open(csv_path, mode)
        self.is_initialized = False

        # Use Weights and Biases for logging
        self.use_wandb = use_wandb
        if use_wandb:
            self.split = Path(csv_path).stem

    def setup(self, log_dict):
        columns = log_dict.keys()
        # Move epoch and batch to the front if in the log_dict
        for key in ['batch', 'epoch']:
            if key in columns:
                columns = [key] + [k for k in columns if k != key]

        self.writer = csv.DictWriter(self.file, fieldnames=columns)
        if self.mode=='w' or (not os.path.exists(self.path)) or os.path.getsize(self.path)==0:
            self.writer.writeheader()
        self.is_initialized = True

    def log(self, log_dict):
        if self.is_initialized is False:
            self.setup(log_dict)
        self.writer.writerow(log_dict)
        self.flush()

        if self.use_wandb:
            results = {}
            for key in log_dict:
                new_key = f'{self.split}/{key}'
                results[new_key] = log_dict[key]
            wandb.log(results)

    def flush(self):
        self.file.flush()

    def close(self):
        self.file.close()

def set_seed(seed):
    """Sets seed"""
    if torch.cuda.is_available():
        torch.cuda.manual_seed(seed)
    torch.manual_seed(seed)
    np.random.seed(seed)
    random.seed(seed)
    torch.backends.cudnn.benchmark = False
    torch.backends.cudnn.deterministic = True

def log_config(config, logger):
    for name, val in vars(config).items():
        logger.write(f'{name.replace("_"," ").capitalize()}: {val}\n')
    logger.write('\n')

def initialize_wandb(config):
    name = config.dataset + '_' + config.algorithm + '_' + config.log_dir
    wandb.init(name=name,
               project=f"wilds")
    wandb.config.update(config)

def save_pred(y_pred, csv_path):
    df = pd.DataFrame(y_pred.numpy())
    df.to_csv(csv_path, index=False, header=False)

def get_replicate_str(dataset, config):
    if dataset['dataset'].dataset_name == 'poverty':
        replicate_str = f"fold:{config.dataset_kwargs['fold']}"
    else:
        replicate_str = f"seed:{config.seed}"
    return replicate_str

def get_pred_prefix(dataset, config):
    dataset_name = dataset['dataset'].dataset_name
    split = dataset['split']
    replicate_str = get_replicate_str(dataset, config)
    prefix = os.path.join(
        config.log_dir,
        f"{dataset_name}_split:{split}_{replicate_str}_")
    return prefix

def get_model_prefix(dataset, config):
    dataset_name = dataset['dataset'].dataset_name
    replicate_str = get_replicate_str(dataset, config)
    prefix = os.path.join(
        config.log_dir,
        f"{dataset_name}_{replicate_str}_")
    return prefix<|MERGE_RESOLUTION|>--- conflicted
+++ resolved
@@ -62,22 +62,6 @@
     state['best_val_metric'] = best_val_metric
     torch.save(state, path)
 
-<<<<<<< HEAD
-def load(module, path, device='cpu', mode='algorithm'):
-    """
-    Loads an algorithm/model from an algorithm's saved parameters.
-    - mode: either "algorithm" or "model". if "model", regex changes parameter
-      names from 'model.fc' to 'fc'
-    """
-    state = torch.load(path, map_location=torch.device(device))
-    if mode == 'algorithm':
-        module.load_state_dict(state['algorithm'])
-    elif mode == 'model':
-        params = state['algorithm']
-        params = {re.sub('model.', '', k): v for k,v in params.items() if k.startswith('model')}
-        module.load_state_dict(params)
-    return state['epoch'], state['best_val_metric']
-=======
 def load(module, path, device=None):
     """Handles loading weights saved from this repo/model into an algorithm/model."""
     if device is not None:
@@ -103,7 +87,6 @@
         module.load_state_dict(state)
     
     return prev_epoch, best_val_metric
->>>>>>> b8bd54ad
 
 def log_group_data(datasets, grouper, logger):
     for k, dataset in datasets.items():
