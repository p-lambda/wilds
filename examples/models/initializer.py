--- conflicted
+++ resolved
@@ -2,13 +2,6 @@
 import torch.nn as nn
 
 from models.layers import Identity
-<<<<<<< HEAD
-from models.gnn import GINVirtual
-from models.code_gpt import GPT2LMHeadLogit, GPT2FeaturizerLMHeadLogit
-from transformers import GPT2Tokenizer
-from efficientnet_pytorch import EfficientNet
-=======
->>>>>>> bc6e3e84
 
 def initialize_model(config, d_out, is_featurizer=False):
     """
@@ -38,7 +31,7 @@
                 name=config.model,
                 d_out=d_out,
                 **config.model_kwargs)
-<<<<<<< HEAD
+
     elif 'efficientnet' in config.model:
         if is_featurizer:
             featurizer = initialize_efficientnet_model(config, d_out, is_featurizer)
@@ -46,9 +39,7 @@
             model = (featurizer, classifier)
         else:
             model = initialize_efficientnet_model(config, d_out)
-=======
-
->>>>>>> bc6e3e84
+
     elif 'bert' in config.model:
         if is_featurizer:
             featurizer = initialize_bert_based_model(config, d_out, is_featurizer)
@@ -185,15 +176,16 @@
     setattr(model, last_layer_name, last_layer)
     return model
 
-<<<<<<< HEAD
 def initialize_efficientnet_model(config, d_out, is_featurizer=False):
+    from efficientnet_pytorch import EfficientNet
+
     model = EfficientNet.from_pretrained(config.model, num_classes=d_out)
     if is_featurizer: # want a featurizer, so set _fc layer to identity
         d_features = getattr(model, '_fc').in_features
         last_layer = Identity(d_features)
         model.d_out = d_features
         setattr(model, '_fc', last_layer)
-=======
+    return model
 
 def initialize_fasterrcnn_model(config, d_out):
     from models.detection.fasterrcnn import fasterrcnn_resnet50_fpn
@@ -207,5 +199,4 @@
         max_size=config.model_kwargs["max_size"]
         )
 
->>>>>>> bc6e3e84
     return model